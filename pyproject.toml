--- conflicted
+++ resolved
@@ -171,10 +171,7 @@
 python_classes = ["Test*"]
 python_functions = ["test_*"]
 markers = [
-<<<<<<< HEAD
-=======
     "performance: marks tests as performance tests (may be slow)",
->>>>>>> 08016ff2
     "integration: marks tests as integration tests",
     "unit: marks tests as unit tests",
     "slow: marks tests as slow running",
