"""
Project manager widget with basic project save/load functionality.
"""

import json
import logging
from pathlib import Path
from typing import Dict, List, Optional, Any
from datetime import datetime

from ..qt_compat import (
    QWidget, QVBoxLayout, QHBoxLayout, QLabel, QPushButton, 
    QTextEdit, QListWidget, QListWidgetItem, QGroupBox, 
    QMessageBox, QFileDialog, QInputDialog, QSplitter, Qt, pyqtSignal
)
from ...config.settings import Settings


class ProjectManagerWidget(QWidget):
    """Project manager widget with basic functionality."""
    
    # Signals
    document_selected = pyqtSignal(str)  # document_path
    project_loaded = pyqtSignal()  # project loaded signal
    
    def __init__(self, settings: Settings):
        super().__init__()
        self.settings = settings
        self.logger = logging.getLogger(__name__)
        
        # Project state
        self.current_project: Optional[Dict[str, Any]] = None
        self.project_file_path: Optional[str] = None
        self.has_changes = False
        self.documents: List[Dict[str, Any]] = []
        
        self._init_ui()
        self.logger.info("Project manager widget initialized")
    
    def _init_ui(self):
        """Initialize user interface."""
        layout = QVBoxLayout(self)
        
        # Header
        header_layout = QHBoxLayout()
        title_label = QLabel("Project Management")
        title_label.setStyleSheet("font-size: 16px; font-weight: bold; color: #2c3e50;")
        header_layout.addWidget(title_label)
        
        header_layout.addStretch()
        
        # Project actions
        self.new_btn = QPushButton("New Project")
        self.new_btn.clicked.connect(self.create_new_project)
        header_layout.addWidget(self.new_btn)
        
        self.open_btn = QPushButton("Open Project")
        self.open_btn.clicked.connect(self._open_project_dialog)
        header_layout.addWidget(self.open_btn)
        
        self.save_btn = QPushButton("Save Project")
        self.save_btn.clicked.connect(self.save_current_project)
        header_layout.addWidget(self.save_btn)
        
        layout.addLayout(header_layout)
        
        # Main content area
        splitter = QSplitter(Qt.Horizontal)
        
        # Project info section
        info_group = QGroupBox("Project Information")
        info_layout = QVBoxLayout()
        
        self.project_name_label = QLabel("No project loaded")
        self.project_name_label.setStyleSheet("font-weight: bold;")
        info_layout.addWidget(self.project_name_label)
        
        self.project_status_label = QLabel("Status: Ready")
        info_layout.addWidget(self.project_status_label)
        
        self.project_description = QTextEdit()
        self.project_description.setMaximumHeight(100)
        self.project_description.setPlaceholderText("Project description...")
        self.project_description.textChanged.connect(self._mark_changed)
        info_layout.addWidget(self.project_description)
        
        info_group.setLayout(info_layout)
        splitter.addWidget(info_group)
        
        # Documents section
        docs_group = QGroupBox("Project Documents")
        docs_layout = QVBoxLayout()
        
        self.documents_list = QListWidget()
        self.documents_list.itemClicked.connect(self._on_document_clicked)
        docs_layout.addWidget(self.documents_list)
        
        # Document actions
        doc_actions_layout = QHBoxLayout()
        self.add_doc_btn = QPushButton("Add Document")
        self.add_doc_btn.clicked.connect(self._add_document_to_project)
        doc_actions_layout.addWidget(self.add_doc_btn)
        
        self.remove_doc_btn = QPushButton("Remove Selected")
        self.remove_doc_btn.clicked.connect(self._remove_document_from_project)
        doc_actions_layout.addWidget(self.remove_doc_btn)
        
        doc_actions_layout.addStretch()
        docs_layout.addLayout(doc_actions_layout)
        
        docs_group.setLayout(docs_layout)
        splitter.addWidget(docs_group)
        
        layout.addWidget(splitter)
        
        # Status
        self.status_label = QLabel("Ready")
        self.status_label.setStyleSheet("background-color: #ecf0f1; padding: 8px; border-radius: 4px;")
        layout.addWidget(self.status_label)
        
        # Initialize with empty project
        self._update_ui_state()
    
    def create_new_project(self):
        """Create new project."""
        try:
            # Get project name from user
            name, ok = QInputDialog.getText(
                self, "New Project", "Enter project name:"
            )
            
            if not ok or not name.strip():
                return
            
            # Check for unsaved changes
            if self.has_changes and not self._confirm_discard_changes():
                return
            
            # Create new project
            self.current_project = {
                'name': name.strip(),
                'description': '',
                'created_at': datetime.now().isoformat(),
                'modified_at': datetime.now().isoformat(),
                'version': '1.0.0',
                'documents': []
            }
            
            self.project_file_path = None
            self.has_changes = False  # Don't block project opening with unsaved changes flag
            self.documents = []
            
            self._update_ui_state()
            self.status_label.setText(f"Created new project: {name}")
            self.logger.info(f"Created new project: {name}")
            
        except Exception as e:
            QMessageBox.critical(self, "Error", f"Failed to create new project: {str(e)}")
            self.logger.error(f"Failed to create new project: {str(e)}")
    
    def _open_project_dialog(self):
        """Show open project dialog."""
        print(f"🔵 PROJECT DIALOG: _open_project_dialog called")
        
        file_path, _ = QFileDialog.getOpenFileName(
            self, "Open Project", "", "TORE Project Files (*.tore);;JSON Files (*.json);;All Files (*)"
        )
        
        print(f"🔵 PROJECT DIALOG: Selected file: {file_path}")
        
        if file_path:
            print(f"🔵 PROJECT DIALOG: Calling load_project with: {file_path}")
            self.load_project(file_path)
        else:
            print(f"🔴 PROJECT DIALOG: No file selected or dialog cancelled")
    
    def load_project(self, file_path: str):
        """Load project from file."""
        print(f"🔵 LOAD PROJECT: load_project called with: {file_path}")
        
        try:
            # Check for unsaved changes
            print(f"🔵 LOAD PROJECT: has_changes = {self.has_changes}")
            if self.has_changes and not self._confirm_discard_changes():
                print(f"🔴 LOAD PROJECT: User cancelled due to unsaved changes")
                return
            
            # Load project data
            print(f"🔵 LOAD PROJECT: Opening file: {file_path}")
            with open(file_path, 'r', encoding='utf-8') as f:
                project_data = json.load(f)
            
            print(f"🔵 LOAD PROJECT: Project data loaded successfully")
            print(f"🔵 LOAD PROJECT: Project name: {project_data.get('name', 'Unknown')}")
            print(f"🔵 LOAD PROJECT: Documents count: {len(project_data.get('documents', []))}")
            
            # Ensure project has path field (add if missing)
            if 'path' not in project_data:
                project_data['path'] = file_path
                print(f"🟢 LOAD PROJECT: Added missing project path: {file_path}")
                self.logger.info(f"Added missing project path: {file_path}")
            
            self.current_project = project_data
            self.project_file_path = file_path
            self.has_changes = False
            self.documents = project_data.get('documents', [])
            
            print(f"🔵 LOAD PROJECT: Updating UI state...")
            self._update_ui_state()
            
            print(f"🔵 LOAD PROJECT: Setting status label...")
            self.status_label.setText(f"Loaded project: {project_data.get('name', 'Unknown')}")
            self.logger.info(f"Loaded project from: {file_path}")
            
            print(f"🔵 LOAD PROJECT: Emitting project_loaded signal...")
            # Emit signal to update main window project tree
            self._emit_project_loaded_signal()
            
            print(f"🟢 LOAD PROJECT: Project loading completed successfully!")
            
        except Exception as e:
            QMessageBox.critical(self, "Error", f"Failed to load project: {str(e)}")
            self.logger.error(f"Failed to load project from {file_path}: {str(e)}")
    
    def save_current_project(self):
        """Save current project."""
        print(f"🔵 SAVE PROJECT: save_current_project called")
        print(f"🔵 SAVE PROJECT: current_project exists: {self.current_project is not None}")
        print(f"🔵 SAVE PROJECT: documents count: {len(self.documents)}")
        
        if not self.current_project:
            print(f"🔴 SAVE PROJECT: No current project to save")
            QMessageBox.warning(self, "No Project", "No project to save.")
            return False
        
        try:
            # Get save path
            print(f"🔵 SAVE PROJECT: project_file_path = {self.project_file_path}")
            if not self.project_file_path:
                print(f"🔵 SAVE PROJECT: No file path, showing save dialog...")
                file_path, _ = QFileDialog.getSaveFileName(
                    self, "Save Project", 
                    f"{self.current_project['name']}.tore",
                    "TORE Project Files (*.tore);;JSON Files (*.json);;All Files (*)"
                )
                if not file_path:
                    print(f"🔴 SAVE PROJECT: User cancelled save dialog")
                    return False
                self.project_file_path = file_path
                print(f"🟢 SAVE PROJECT: Set file path to: {self.project_file_path}")
            
            # Update project data
            print(f"🔵 SAVE PROJECT: Updating project data...")
            self.current_project['description'] = self.project_description.toPlainText()
            self.current_project['modified_at'] = datetime.now().isoformat()
            self.current_project['documents'] = self.documents
            
            print(f"🔵 SAVE PROJECT: Final project data:")
            print(f"   📊 Name: {self.current_project.get('name', 'Unknown')}")
            print(f"   📊 Documents: {len(self.current_project.get('documents', []))}")
            print(f"   📊 Modified: {self.current_project.get('modified_at', 'Unknown')}")
            
            # Save to file
            print(f"🔵 SAVE PROJECT: Writing to file: {self.project_file_path}")
            with open(self.project_file_path, 'w', encoding='utf-8') as f:
                json.dump(self.current_project, f, indent=2, ensure_ascii=False)
            
            print(f"🟢 SAVE PROJECT: File written successfully!")
            
            self.has_changes = False
            self._update_ui_state()
            self.status_label.setText("Project saved successfully")
            self.logger.info(f"Project saved to: {self.project_file_path}")
            
            print(f"🟢 SAVE PROJECT: Returning True (success)")
            return True
            
        except Exception as e:
            QMessageBox.critical(self, "Error", f"Failed to save project: {str(e)}")
            self.logger.error(f"Failed to save project: {str(e)}")
            print(f"🔴 SAVE PROJECT: Returning False (error: {e})")
            return False
    
    def _add_document_to_project(self):
        """Add document to current project."""
        if not self.current_project:
            QMessageBox.warning(self, "No Project", "Please create or open a project first.")
            return
        
        # For now, show a simple input dialog for document path
        doc_path, ok = QInputDialog.getText(
            self, "Add Document", "Enter document path or ID:"
        )
        
        if ok and doc_path.strip():
            # Check for duplicates before adding
            if any(doc.get('path') == doc_path.strip() for doc in self.documents):
                self.status_label.setText(f"Document already exists: {Path(doc_path.strip()).name}")
                return
                
            doc_info = {
                'id': f"doc_{len(self.documents)}",
                'path': doc_path.strip(),
                'name': Path(doc_path.strip()).name if Path(doc_path.strip()).exists() else doc_path.strip(),
                'added_at': datetime.now().isoformat(),
                'status': 'added'
            }
            
            self.documents.append(doc_info)
            self._update_documents_list()
            self._mark_changed()
            self.status_label.setText(f"Added document: {doc_info['name']}")
    
    def _remove_document_from_project(self):
        """Remove selected document from project."""
        current_item = self.documents_list.currentItem()
        if not current_item:
            QMessageBox.information(self, "No Selection", "Please select a document to remove.")
            return
        
        # Get document index
        row = self.documents_list.row(current_item)
        if 0 <= row < len(self.documents):
            doc_name = self.documents[row]['name']
            reply = QMessageBox.question(
                self, "Remove Document",
                f"Remove '{doc_name}' from the project?",
                QMessageBox.Yes | QMessageBox.No
            )
            
            if reply == QMessageBox.Yes:
                self.documents.pop(row)
                self._update_documents_list()
                self._mark_changed()
                self.status_label.setText(f"Removed document: {doc_name}")
    
    def _update_ui_state(self):
        """Update UI state based on current project."""
        if self.current_project:
            self.project_name_label.setText(f"Project: {self.current_project['name']}")
            self.project_description.setPlainText(self.current_project.get('description', ''))
            
            if self.has_changes:
                self.project_status_label.setText("Status: Modified")
            else:
                self.project_status_label.setText("Status: Saved")
                
            self.save_btn.setEnabled(True)
            self.add_doc_btn.setEnabled(True)
            self.remove_doc_btn.setEnabled(True)
            
        else:
            self.project_name_label.setText("No project loaded")
            self.project_description.clear()
            self.project_status_label.setText("Status: Ready")
            self.save_btn.setEnabled(False)
            self.add_doc_btn.setEnabled(False)
            self.remove_doc_btn.setEnabled(False)
        
        self._update_documents_list()
    
    def _update_documents_list(self):
        """Update documents list display."""
        self.documents_list.clear()
        
        for doc in self.documents:
            item = QListWidgetItem(f"{doc['name']} ({doc['status']})")
            item.setData(Qt.UserRole, doc)
            self.documents_list.addItem(item)
    
    def _mark_changed(self):
        """Mark project as changed."""
        if self.current_project:
            self.has_changes = True
            self.project_status_label.setText("Status: Modified")
    
    def _confirm_discard_changes(self) -> bool:
        """Confirm discarding unsaved changes."""
        reply = QMessageBox.question(
            self, "Unsaved Changes",
            "You have unsaved changes. Discard them?",
            QMessageBox.Yes | QMessageBox.No
        )
        return reply == QMessageBox.Yes
    
    def has_unsaved_changes(self) -> bool:
        """Check for unsaved changes."""
        return self.has_changes
    
    def get_current_project(self):
        """Get current project."""
        return self.current_project
    
    def get_selected_documents(self):
        """Get selected documents."""
        return self.documents
    
    def add_processed_document(self, document_data: Dict[str, Any]):
        """Add a processed document to the current project."""
        if not self.current_project:
            return
        
        # Store document in flat format that conversion can handle
        doc_info = {
            'id': document_data.get('id', 'unknown'),
            'path': document_data.get('file_path', ''),
            'name': document_data.get('file_name', 'Unknown'),
            'file_path': document_data.get('file_path', ''),           # For conversion compatibility
            'file_name': document_data.get('file_name', 'Unknown'),   # For conversion compatibility  
            'processing_status': document_data.get('processing_status', 'processed'),  # For conversion compatibility
            'status': document_data.get('processing_status', 'processed'),
            'file_size': document_data.get('file_size', 0),
            'file_type': document_data.get('file_type', 'unknown'),
            'page_count': document_data.get('page_count', 0),
            'quality_level': document_data.get('quality_level', 'unknown'),
            'quality_score': document_data.get('quality_score', 0.0),
            'document_type': document_data.get('document_type', 'unknown'),
            'validation_status': document_data.get('validation_status', 'unknown'),
            'added_at': datetime.now().isoformat(),
            'last_modified': datetime.now().isoformat(),
            'processing_data': document_data,  # Keep full data for compatibility
            # SAVE EXTRACTED CONTENT
            'extracted_content': document_data.get('extracted_content', {})
        }
        
<<<<<<< HEAD
        # Check if document already exists - PRIORITY: Check by file path first to prevent duplicates
        file_path = doc_info.get('file_path', '')
        existing_doc = None
        
        # Strategy 1: Check by file path (most reliable for duplicate detection)
        if file_path:
            existing_doc = next((d for d in self.documents 
                               if d.get('file_path') == file_path or d.get('path') == file_path), None)
            if existing_doc:
                print(f"🟡 PROJECT: Found existing document by path: {file_path}")
        
        # Strategy 2: Check by ID (fallback for compatibility)
        if not existing_doc:
            doc_id = doc_info.get('id', '')
            if doc_id:
                existing_doc = next((d for d in self.documents if d.get('id') == doc_id), None)
                if existing_doc:
                    print(f"🟡 PROJECT: Found existing document by ID: {doc_id}")
        
        # Update existing or add new document
=======
        # Check if document already exists by ID or path (prevent duplicates)
        existing_doc = next((d for d in self.documents 
                           if d['id'] == doc_info['id'] or d.get('path') == doc_info.get('path')), None)
>>>>>>> b120ec07
        if existing_doc:
            # Preserve important data from existing document
            preserved_id = existing_doc.get('id')
            preserved_areas = existing_doc.get('visual_areas', {})
            
            # Update with new data
            existing_doc.update(doc_info)
<<<<<<< HEAD
            
            # Restore preserved data if new data doesn't have it
            if not doc_info.get('visual_areas') and preserved_areas:
                existing_doc['visual_areas'] = preserved_areas
                print(f"🟢 PROJECT: Preserved {len(preserved_areas)} visual areas from existing document")
            
            # Keep consistent ID (prevent ID changes on reprocessing)
            if preserved_id and not doc_info.get('id'):
                existing_doc['id'] = preserved_id
                
            existing_doc['last_modified'] = datetime.now().isoformat()
            print(f"🟢 PROJECT: Updated existing document: {existing_doc.get('file_name', 'Unknown')}")
=======
            print(f"🔧 PROJECT: Updated existing document {existing_doc['id']}")
>>>>>>> b120ec07
        else:
            # Add as new document
            self.documents.append(doc_info)
<<<<<<< HEAD
            print(f"🟢 PROJECT: Added new document: {doc_info.get('file_name', 'Unknown')}")
=======
            print(f"✅ PROJECT: Added new document {doc_info['id']}")
>>>>>>> b120ec07
        
        self._update_documents_list()
        self._mark_changed()
        
        # Auto-save the project when documents are added
        print(f"🟢 PROJECT: Document added, auto-saving project...")
        print(f"🟢 PROJECT: Document data includes: {list(doc_info.keys())}")
        if 'visual_areas' in doc_info:
            print(f"🟢 PROJECT: Document has {len(doc_info['visual_areas'])} visual areas")
        else:
            print(f"🔴 PROJECT: Document has NO visual areas")
        self.save_current_project()
        
        self.status_label.setText(f"Added document: {doc_info['name']}")
    
    def _on_document_clicked(self, item: QListWidgetItem):
        """Handle document list item click."""
        doc_data = item.data(Qt.UserRole)
        if doc_data and 'path' in doc_data:
            document_path = doc_data['path']
            if Path(document_path).exists():
                self.document_selected.emit(document_path)
                self.status_label.setText(f"Selected document: {doc_data['name']}")
            else:
                self.status_label.setText(f"Document not found: {doc_data['name']}")
                QMessageBox.warning(self, "File Not Found", f"Document file not found:\n{document_path}")
    
    def _emit_project_loaded_signal(self):
        """Emit signal that project has been loaded."""
        print(f"🔵 SIGNAL: _emit_project_loaded_signal called")
        print(f"🔵 SIGNAL: About to emit project_loaded signal...")
        self.project_loaded.emit()
        print(f"🟢 SIGNAL: project_loaded signal emitted successfully")
    
    def get_project_documents(self) -> List[Dict[str, Any]]:
        """Get all documents in the current project with format conversion."""
        converted_documents = []
        
        for doc in self.documents:
            # Convert from the project file format to the format expected by main window
            converted_doc = self._convert_document_format(doc)
            converted_documents.append(converted_doc)
        
        return converted_documents
    
    def _convert_document_format(self, doc: Dict[str, Any]) -> Dict[str, Any]:
        """Convert document from project file format to main window format."""
        try:
            print(f"🔵 CONVERT: Converting document: {doc}")
            
            # Handle both old nested format AND new flat format
            metadata = doc.get('metadata', {})
            custom_metadata = doc.get('custom_metadata', {})
            processing_data = doc.get('processing_data', {})
            
            # Extract name - try multiple sources
            name = (
                doc.get('file_name') or           # New flat format
                metadata.get('file_name') or      # Old nested format  
                doc.get('name') or                # Direct name field
                'Unknown Document'
            )
            
            # Extract path - try multiple sources  
            path = (
                doc.get('file_path') or           # New flat format
                metadata.get('file_path') or      # Old nested format
                doc.get('path') or                # Direct path field
                ''
            )
            
            # Extract status - try multiple sources
            status = (
                doc.get('processing_status') or   # New format
                doc.get('status') or              # Alternative status field
                metadata.get('processing_status') or  # Old nested format
                'unknown'
            )
            
            print(f"🔵 CONVERT: Extracted - name: {name}, path: {path}, status: {status}")
            
            # Convert to expected format
            converted = {
                'id': doc.get('id', 'unknown'),
                'name': name,
                'path': path,
                'status': status,
                'processing_data': {
                    'file_size': (
                        doc.get('file_size') or 
                        metadata.get('file_size') or 
                        processing_data.get('file_size') or 
                        0
                    ),
                    'page_count': (
                        doc.get('page_count') or 
                        metadata.get('page_count') or 
                        processing_data.get('page_count') or 
                        0
                    ),
                    'file_type': (
                        doc.get('file_type') or 
                        metadata.get('file_type') or 
                        processing_data.get('file_type') or 
                        'unknown'
                    ),
                    'creation_date': metadata.get('creation_date', ''),
                    'modification_date': metadata.get('modification_date', ''),
                    'processing_status': status,
                    'quality_level': (
                        doc.get('quality_level') or 
                        processing_data.get('quality_level') or 
                        'unknown'
                    ),
                    'quality_score': (
                        doc.get('quality_score') or 
                        processing_data.get('quality_score') or 
                        0.0
                    ),
                    'document_type': (
                        doc.get('document_type') or 
                        processing_data.get('document_type') or 
                        'unknown'
                    ),
                    'corrections_count': (
                        doc.get('corrections_count') or
                        len(custom_metadata.get('corrections', [])) or
                        len(processing_data.get('corrections', []))
                    ),
                    'corrections': (
                        doc.get('corrections') or
                        custom_metadata.get('corrections', []) or
                        processing_data.get('corrections', [])
                    ),
                    'visual_areas': (
                        doc.get('visual_areas') or
                        processing_data.get('visual_areas', {}) or
                        custom_metadata.get('visual_areas', {})
                    )
                },
                'visual_areas': (
                    doc.get('visual_areas') or
                    processing_data.get('visual_areas', {}) or
                    custom_metadata.get('visual_areas', {})
                ),
                'added_at': (
                    doc.get('added_at') or 
                    doc.get('created_at') or 
                    ''
                ),
                'updated_at': (
                    doc.get('last_modified') or
                    doc.get('updated_at') or 
                    ''
                ),
                'tags': doc.get('tags', []),
                'original_data': doc  # Keep original for reference
            }
            
            print(f"🟢 CONVERT: Converted document: {converted['name']} ({converted['status']})")
            self.logger.debug(f"Converted document: {converted['name']} ({converted['status']})")
            return converted
            
        except Exception as e:
            print(f"🔴 CONVERT: Error converting document format: {e}")
            import traceback
            print(f"🔴 CONVERT: Traceback: {traceback.format_exc()}")
            self.logger.error(f"Error converting document format: {e}")
            # Return minimal fallback format
            return {
                'id': doc.get('id', 'unknown'),
                'name': f"Error Converting: {doc.get('file_name', doc.get('name', 'Unknown'))}",
                'path': doc.get('file_path', doc.get('path', '')),
                'status': 'error',
                'processing_data': {},
                'visual_areas': doc.get('visual_areas', {}),
                'original_data': doc
            }
    
    def create_new_project_with_name(self, name: str):
        """Create new project with specified name."""
        try:
            # Check for unsaved changes
            if self.has_changes and not self._confirm_discard_changes():
                return
            
            # Create new project
            self.current_project = {
                'name': name,
                'description': '',
                'created_at': datetime.now().isoformat(),
                'modified_at': datetime.now().isoformat(),
                'version': '1.0.0',
                'documents': []
            }
            
            self.project_file_path = None
            self.has_changes = False  # Don't block project opening with unsaved changes flag
            self.documents = []
            
            self._update_ui_state()
            self.status_label.setText(f"Created new project: {name}")
            self.logger.info(f"Created new project: {name}")
            
        except Exception as e:
            QMessageBox.critical(self, "Error", f"Failed to create new project: {str(e)}")
            self.logger.error(f"Failed to create new project: {str(e)}")<|MERGE_RESOLUTION|>--- conflicted
+++ resolved
@@ -423,7 +423,6 @@
             'extracted_content': document_data.get('extracted_content', {})
         }
         
-<<<<<<< HEAD
         # Check if document already exists - PRIORITY: Check by file path first to prevent duplicates
         file_path = doc_info.get('file_path', '')
         existing_doc = None
@@ -444,11 +443,6 @@
                     print(f"🟡 PROJECT: Found existing document by ID: {doc_id}")
         
         # Update existing or add new document
-=======
-        # Check if document already exists by ID or path (prevent duplicates)
-        existing_doc = next((d for d in self.documents 
-                           if d['id'] == doc_info['id'] or d.get('path') == doc_info.get('path')), None)
->>>>>>> b120ec07
         if existing_doc:
             # Preserve important data from existing document
             preserved_id = existing_doc.get('id')
@@ -456,7 +450,6 @@
             
             # Update with new data
             existing_doc.update(doc_info)
-<<<<<<< HEAD
             
             # Restore preserved data if new data doesn't have it
             if not doc_info.get('visual_areas') and preserved_areas:
@@ -469,17 +462,10 @@
                 
             existing_doc['last_modified'] = datetime.now().isoformat()
             print(f"🟢 PROJECT: Updated existing document: {existing_doc.get('file_name', 'Unknown')}")
-=======
-            print(f"🔧 PROJECT: Updated existing document {existing_doc['id']}")
->>>>>>> b120ec07
         else:
             # Add as new document
             self.documents.append(doc_info)
-<<<<<<< HEAD
             print(f"🟢 PROJECT: Added new document: {doc_info.get('file_name', 'Unknown')}")
-=======
-            print(f"✅ PROJECT: Added new document {doc_info['id']}")
->>>>>>> b120ec07
         
         self._update_documents_list()
         self._mark_changed()
