--- conflicted
+++ resolved
@@ -403,7 +403,6 @@
             # Display first page
             self._display_current_page()
             
-<<<<<<< HEAD
             # Load persistent areas for the first page if cutting tool is available
             if hasattr(self, 'page_label') and self.page_label and hasattr(self.page_label, 'load_persistent_areas'):
                 # Get document ID for area loading
@@ -417,12 +416,11 @@
                 self.page_label.load_persistent_areas(document_id, 1)  # Load areas for page 1 (1-based)
             else:
                 self.logger.warning("Cannot load persistent areas - cutting tool not available")
-=======
+                
             # Update highlighting engine with new document
             if hasattr(self, 'highlighting_engine') and self.highlighting_engine:
                 self.highlighting_engine.update_document(self.current_document)
                 self.logger.info("Updated highlighting engine with new document")
->>>>>>> b120ec07
             
             self.logger.info(f"Loaded document: {file_path} ({self.total_pages} pages)")
             
