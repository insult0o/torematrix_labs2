--- conflicted
+++ resolved
@@ -1,40 +1,11 @@
 """
 Manual validation tools for document processing.
 
-<<<<<<< HEAD
-<<<<<<< HEAD
-This package provides a comprehensive set of tools for manual validation
-of document elements, including drawing interfaces, OCR integration,
-and element creation wizards.
-"""
-
-# Core drawing system - Agent 1
-from .drawing_state import (
-    DrawingStateManager,
-    DrawingMode,
-    DrawingState,
-    DrawingArea,
-    DrawingSession
-)
-
-# Area selection tools (existing)
-try:
-    from .area_select import (
-        ValidationAreaSelector,
-        AreaSelectionMode,
-        SelectionConstraint,
-=======
-This package provides tools for manual validation of document elements,
-including drawing interfaces and element creation workflows.
-"""
-
-=======
 This package provides a comprehensive set of tools for manual validation
 of document elements, including drawing interfaces, area selection,
 and element creation workflows.
 """
 
->>>>>>> f8b0a64b
 from enum import Enum, auto
 
 class AreaSelectionMode(Enum):
@@ -66,49 +37,6 @@
         """Set the current selection mode."""
         self.mode = mode
 
-<<<<<<< HEAD
-<<<<<<< HEAD
-# Agent 1 - Core drawing state management (Issue #27)
-=======
-# Agent 1 - Drawing state management for manual validation (Issue #27)
->>>>>>> origin/main
-try:
-    from .drawing_state import (
-        DrawingStateManager,
-        DrawingMode,
-        DrawingState,
-        DrawingArea,
-        DrawingSession
-    )
-    _drawing_available = True
-except ImportError:
-    _drawing_available = False
-
-<<<<<<< HEAD
-# Agent 1 - Area selection tools (Issue #26)
-=======
-# Agent 2 - OCR service integration for manual validation (Issue #27)
-try:
-    from .ocr_service import (
-        ValidationOCRService,
-        ValidationOCRRequest,
-        ValidationOCRResponse,
-        OCRWorkerThread,
-        OCREngine,
-        OCRStatus,
-        OCRValidationHelper
-    )
-    _ocr_available = True
-except ImportError:
-    _ocr_available = False
-
-# Agent 1 + Agent 2 - Area selection tools (Issue #26)
->>>>>>> origin/main
-try:
-    from .area_select import (
-        ValidationAreaSelector as AdvancedAreaSelector,
->>>>>>> origin/main
-=======
 # Core drawing system - Agent 1
 from .drawing_state import (
     DrawingStateManager,
@@ -122,7 +50,6 @@
 try:
     from .area_select import (
         ValidationAreaSelector as AdvancedAreaSelector,
->>>>>>> f8b0a64b
         ValidationSelectionConfig,
     )
     from .shapes import (
@@ -134,38 +61,15 @@
         PolygonSelectionTool,
         FreehandSelectionTool,
     )
-<<<<<<< HEAD
-<<<<<<< HEAD
-=======
-<<<<<<< HEAD
-=======
-    # Agent 2 - Advanced snapping algorithms
-    from .snapping import (
-        SnapEngine,
-        SnapTarget,
-        SnapResult,
-        SnapType,
-        SnapConfiguration,
-        MagneticField,
-        EdgeDetector,
-    )
->>>>>>> origin/main
->>>>>>> origin/main
-=======
->>>>>>> f8b0a64b
     _area_tools_available = True
 except ImportError:
     _area_tools_available = False
 
 __all__ = [
-<<<<<<< HEAD
-<<<<<<< HEAD
-=======
     # Basic validation tools
     'ValidationAreaSelector',
     'AreaSelectionMode',
     'SelectionConstraint',
->>>>>>> f8b0a64b
     # Drawing system - Agent 1
     'DrawingStateManager',
     'DrawingMode',
@@ -177,68 +81,11 @@
 # Add area tools if available
 if _area_tools_available:
     __all__.extend([
-<<<<<<< HEAD
-        # Area selection
-        'ValidationAreaSelector',
-        'AreaSelectionMode',
-        'SelectionConstraint',
-        'ValidationSelectionConfig',
-        
-        # Shape tools
-=======
-    # Basic validation tools
-    'ValidationAreaSelector',
-    'AreaSelectionMode',
-    'SelectionConstraint',
-]
-
-# Add drawing state management if available (Issue #27)
-if _drawing_available:
-    __all__.extend([
-        'DrawingStateManager',
-        'DrawingMode',
-        'DrawingState',
-        'DrawingArea',
-        'DrawingSession',
-    ])
-
-<<<<<<< HEAD
-# Add area selection tools if available (Issue #26)
-if _area_tools_available:
-    __all__.extend([
-=======
->>>>>>> f8b0a64b
         # Advanced area selection
         'AdvancedAreaSelector',
         'ValidationSelectionConfig',
         
         # Shape tools
-<<<<<<< HEAD
-=======
-# Add OCR service integration if available (Issue #27)
-if _ocr_available:
-    __all__.extend([
-        'ValidationOCRService',
-        'ValidationOCRRequest',
-        'ValidationOCRResponse',
-        'OCRWorkerThread',
-        'OCREngine',
-        'OCRStatus',
-        'OCRValidationHelper',
-    ])
-
-# Add area selection tools if available (Issue #26)
-if _area_tools_available:
-    __all__.extend([
-        # Advanced area selection - Agent 1
-        'AdvancedAreaSelector',
-        'ValidationSelectionConfig',
-        
-        # Shape tools - Agent 1
->>>>>>> origin/main
->>>>>>> origin/main
-=======
->>>>>>> f8b0a64b
         'SelectionShape',
         'RectangleShape',
         'PolygonShape', 
@@ -246,24 +93,4 @@
         'RectangleSelectionTool',
         'PolygonSelectionTool',
         'FreehandSelectionTool',
-<<<<<<< HEAD
-<<<<<<< HEAD
-    ])
-=======
-<<<<<<< HEAD
-=======
-        
-        # Snapping algorithms - Agent 2
-        'SnapEngine',
-        'SnapTarget',
-        'SnapResult',
-        'SnapType',
-        'SnapConfiguration',
-        'MagneticField',
-        'EdgeDetector',
->>>>>>> origin/main
-    ])
->>>>>>> origin/main
-=======
-    ])
->>>>>>> f8b0a64b
+    ])