"""Dialog system for ToreMatrix UI framework.

This module provides a comprehensive dialog system with support for:
- Modal and non-modal dialogs
- File selection with filtering
- Progress indication with cancellation
- Form building and validation
- Toast notifications
- Keyboard navigation
- Theme integration
"""

from .base import BaseDialog, DialogResult, DialogButton, DialogManager
from .file import FileDialog, FileFilter
<<<<<<< HEAD
from .confirmation import ConfirmationDialog, MessageType, confirm, alert, error, info
from .progress import ProgressDialog, ProgressInfo, ProgressWorker
from .forms import FormDialog, FormField, FieldType, ValidationRule
from .notifications import NotificationManager, ToastNotification, NotificationType, NotificationPosition, NotificationData
=======
from .confirmation import ConfirmationDialog
from .progress import ProgressDialog
from .forms import FormDialog, FormField
from .notifications import NotificationManager, ToastNotification
# Theme dialogs temporarily commented due to missing dependencies
# from .theme_selector_dialog import ThemeSelectorDialog
# from .theme_customizer_dialog import ThemeCustomizerDialog
# from .theme_accessibility_dialog import AccessibilityDialog
>>>>>>> ba683a59

__all__ = [
    'BaseDialog',
    'DialogResult',
    'DialogButton',
    'DialogManager',
    'FileDialog',
    'FileFilter',
    'ConfirmationDialog',
    'MessageType',
    'confirm',
    'alert',
    'error',
    'info',
    'ProgressDialog',
    'ProgressInfo',
    'ProgressWorker',
    'FormDialog',
    'FormField',
    'FieldType',
    'ValidationRule',
    'NotificationManager',
    'ToastNotification',
<<<<<<< HEAD
    'NotificationType',
    'NotificationPosition',
    'NotificationData'
=======
    # 'ThemeSelectorDialog',
    # 'ThemeCustomizerDialog',
    # 'AccessibilityDialog'
>>>>>>> ba683a59
]<|MERGE_RESOLUTION|>--- conflicted
+++ resolved
@@ -12,21 +12,14 @@
 
 from .base import BaseDialog, DialogResult, DialogButton, DialogManager
 from .file import FileDialog, FileFilter
-<<<<<<< HEAD
 from .confirmation import ConfirmationDialog, MessageType, confirm, alert, error, info
 from .progress import ProgressDialog, ProgressInfo, ProgressWorker
 from .forms import FormDialog, FormField, FieldType, ValidationRule
 from .notifications import NotificationManager, ToastNotification, NotificationType, NotificationPosition, NotificationData
-=======
-from .confirmation import ConfirmationDialog
-from .progress import ProgressDialog
-from .forms import FormDialog, FormField
-from .notifications import NotificationManager, ToastNotification
 # Theme dialogs temporarily commented due to missing dependencies
 # from .theme_selector_dialog import ThemeSelectorDialog
 # from .theme_customizer_dialog import ThemeCustomizerDialog
 # from .theme_accessibility_dialog import AccessibilityDialog
->>>>>>> ba683a59
 
 __all__ = [
     'BaseDialog',
@@ -50,13 +43,10 @@
     'ValidationRule',
     'NotificationManager',
     'ToastNotification',
-<<<<<<< HEAD
     'NotificationType',
     'NotificationPosition',
-    'NotificationData'
-=======
+    'NotificationData',
     # 'ThemeSelectorDialog',
     # 'ThemeCustomizerDialog',
     # 'AccessibilityDialog'
->>>>>>> ba683a59
 ]