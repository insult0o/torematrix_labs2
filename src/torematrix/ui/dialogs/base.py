--- conflicted
+++ resolved
@@ -20,11 +20,7 @@
 from PyQt6.QtGui import QKeyEvent, QCloseEvent, QPalette
 
 from ...core.events import Event, DocumentEventTypes, EventBus
-<<<<<<< HEAD
 from ...core.state import Store as StateManager
-=======
-from ...core.state import Store
->>>>>>> ba683a59
 
 logger = logging.getLogger(__name__)
 
@@ -90,7 +86,7 @@
         height: int = 300,
         dialog_id: Optional[str] = None,
         event_bus: Optional[EventBus] = None,
-        state_manager: Optional[Store] = None
+        state_manager: Optional[StateManager] = None
     ):
         """Initialize the base dialog.
         
