--- conflicted
+++ resolved
@@ -51,12 +51,6 @@
     recovery_attempted: bool = False
 
 
-<<<<<<< HEAD
-@dataclass
-class ProcessingEvent(DocumentEvent):
-    """Event for processing operations."""
-    user_id: str = ""
-=======
 # Queue and Processing Events for Agent 2
 class ProcessingEventTypes(Enum):
     """Event types for document processing pipeline."""
@@ -94,5 +88,4 @@
     error: Optional[str] = None
     retry_count: Optional[int] = None
     processing_time: Optional[float] = None
->>>>>>> 08016ff2
     data: Dict[str, Any] = field(default_factory=dict)