--- conflicted
+++ resolved
@@ -171,15 +171,10 @@
 python_classes = ["Test*"]
 python_functions = ["test_*"]
 markers = [
-<<<<<<< HEAD
+    "performance: marks tests as performance tests (may be slow)",
     "integration: marks tests as integration tests",
     "unit: marks tests as unit tests",
     "slow: marks tests as slow running",
-=======
-    "performance: marks tests as performance tests (may be slow)",
-    "integration: marks tests as integration tests",
-    "unit: marks tests as unit tests",
->>>>>>> 7b553042
 ]
 
 [tool.coverage.run]
