"""File selection dialog implementation.

Provides file and directory selection dialogs with filtering,
preview capabilities, and recent files support.
"""

from typing import Optional, List, Dict, Tuple, Callable
from pathlib import Path
from dataclasses import dataclass
import mimetypes
import logging

from PyQt6.QtWidgets import (
    QFileDialog, QVBoxLayout, QHBoxLayout, QLabel,
    QPushButton, QListWidget, QListWidgetItem, QSplitter,
    QTextEdit, QComboBox, QCheckBox, QWidget, QGroupBox
)
from PyQt6.QtCore import Qt, pyqtSignal as Signal, QFileInfo, QDir
from PyQt6.QtGui import QIcon, QPixmap

from .base import BaseDialog, DialogResult, DialogButton
<<<<<<< HEAD
from ...core.events import Event, DocumentEventTypes as EventType
=======
from ...core.events import Event, DocumentEventTypes
>>>>>>> ba683a59

logger = logging.getLogger(__name__)


@dataclass
class FileFilter:
    """File filter configuration."""
    name: str
    extensions: List[str]
    mime_types: Optional[List[str]] = None
    
    def to_qt_filter(self) -> str:
        """Convert to Qt filter string.
        
        Returns:
            Qt-compatible filter string
        """
        ext_patterns = [f"*.{ext}" for ext in self.extensions]
        return f"{self.name} ({' '.join(ext_patterns)})"


class FileDialog(BaseDialog):
    """Enhanced file selection dialog.
    
    Features:
    - Multiple file filters
    - File preview
    - Recent files list
    - Quick access locations
    - Validation callbacks
    """
    
    # Signals
    file_selected = Signal(str)  # file path
    files_selected = Signal(list)  # file paths
    filter_changed = Signal(FileFilter)
    
    # Common filters
    FILTER_ALL = FileFilter("All Files", ["*"])
    FILTER_DOCUMENTS = FileFilter(
        "Documents", 
        ["pdf", "doc", "docx", "odt", "txt", "rtf"],
        ["application/pdf", "application/msword", "text/plain"]
    )
    FILTER_IMAGES = FileFilter(
        "Images",
        ["png", "jpg", "jpeg", "gif", "bmp", "svg"],
        ["image/*"]
    )
    FILTER_DATA = FileFilter(
        "Data Files",
        ["json", "xml", "csv", "xlsx", "xls"],
        ["application/json", "application/xml", "text/csv"]
    )
    
    def __init__(
        self,
        parent: Optional[QWidget] = None,
        title: str = "Select File",
        mode: str = "open",  # open, save, directory
        filters: Optional[List[FileFilter]] = None,
        default_filter: Optional[FileFilter] = None,
        multiple: bool = False,
        show_preview: bool = True,
        show_recent: bool = True,
        initial_dir: Optional[str] = None,
        validation_callback: Optional[Callable[[str], bool]] = None,
        **kwargs
    ):
        """Initialize file dialog.
        
        Args:
            parent: Parent widget
            title: Dialog title
            mode: Selection mode (open, save, directory)
            filters: List of file filters
            default_filter: Default filter to use
            multiple: Allow multiple selection
            show_preview: Show file preview panel
            show_recent: Show recent files panel
            initial_dir: Initial directory
            validation_callback: File validation function
            **kwargs: Additional BaseDialog arguments
        """
        super().__init__(parent, title, **kwargs)
        
        self.mode = mode
        self.filters = filters or [self.FILTER_ALL]
        self.default_filter = default_filter or self.filters[0]
        self.multiple = multiple
        self.show_preview = show_preview
        self.show_recent = show_recent
        self.initial_dir = initial_dir or str(Path.home())
        self.validation_callback = validation_callback
        
        self._selected_files: List[str] = []
        self._recent_files: List[str] = []
        
        self._setup_file_ui()
        self._load_recent_files()
    
    def _setup_file_ui(self) -> None:
        """Setup the file dialog UI."""
        # Main splitter
        splitter = QSplitter(Qt.Orientation.Horizontal)
        self.content_layout.addWidget(splitter)
        
        # Left panel - file browser and options
        left_panel = QWidget()
        left_layout = QVBoxLayout(left_panel)
        
        # File browser section
        browser_group = QGroupBox("Browse")
        browser_layout = QVBoxLayout(browser_group)
        
        # Current directory label
        self.dir_label = QLabel(self.initial_dir)
        self.dir_label.setWordWrap(True)
        browser_layout.addWidget(self.dir_label)
        
        # Browse button
        self.browse_button = QPushButton("Browse...")
        self.browse_button.clicked.connect(self._show_native_dialog)
        browser_layout.addWidget(self.browse_button)
        
        # Filter combo
        if len(self.filters) > 1:
            filter_layout = QHBoxLayout()
            filter_layout.addWidget(QLabel("Filter:"))
            self.filter_combo = QComboBox()
            for filter_obj in self.filters:
                self.filter_combo.addItem(filter_obj.name, filter_obj)
            self.filter_combo.setCurrentText(self.default_filter.name)
            self.filter_combo.currentIndexChanged.connect(self._on_filter_changed)
            filter_layout.addWidget(self.filter_combo, 1)
            browser_layout.addLayout(filter_layout)
        
        # Options
        if self.mode == "open" and self.multiple:
            self.multiple_check = QCheckBox("Select multiple files")
            self.multiple_check.setChecked(True)
            browser_layout.addWidget(self.multiple_check)
        
        left_layout.addWidget(browser_group)
        
        # Recent files section
        if self.show_recent and self.mode != "directory":
            recent_group = QGroupBox("Recent Files")
            recent_layout = QVBoxLayout(recent_group)
            
            self.recent_list = QListWidget()
            self.recent_list.itemDoubleClicked.connect(self._on_recent_selected)
            recent_layout.addWidget(self.recent_list)
            
            left_layout.addWidget(recent_group, 1)
        
        splitter.addWidget(left_panel)
        
        # Right panel - preview
        if self.show_preview and self.mode != "directory":
            preview_group = QGroupBox("Preview")
            preview_layout = QVBoxLayout(preview_group)
            
            self.preview_widget = QTextEdit()
            self.preview_widget.setReadOnly(True)
            preview_layout.addWidget(self.preview_widget)
            
            splitter.addWidget(preview_group)
            splitter.setSizes([400, 300])
        
        # Selected files display
        if self.multiple:
            selected_group = QGroupBox("Selected Files")
            selected_layout = QVBoxLayout(selected_group)
            
            self.selected_list = QListWidget()
            selected_layout.addWidget(self.selected_list)
            
            # Remove button
            self.remove_button = QPushButton("Remove Selected")
            self.remove_button.clicked.connect(self._remove_selected)
            selected_layout.addWidget(self.remove_button)
            
            self.content_layout.addWidget(selected_group)
        
        # Add buttons
        self._add_dialog_buttons()
    
    def _add_dialog_buttons(self) -> None:
        """Add appropriate dialog buttons based on mode."""
        if self.mode == "save":
            self.add_button(DialogButton("Save", DialogResult.OK, is_default=True))
            self.add_button(DialogButton("Cancel", DialogResult.CANCEL))
        else:
            self.add_button(DialogButton("Select", DialogResult.OK, is_default=True))
            self.add_button(DialogButton("Cancel", DialogResult.CANCEL))
    
    def _show_native_dialog(self) -> None:
        """Show native file dialog."""
        dialog = QFileDialog(self)
        dialog.setDirectory(self.initial_dir)
        
        # Set mode
        if self.mode == "open":
            if self.multiple:
                dialog.setFileMode(QFileDialog.FileMode.ExistingFiles)
            else:
                dialog.setFileMode(QFileDialog.FileMode.ExistingFile)
        elif self.mode == "save":
            dialog.setFileMode(QFileDialog.FileMode.AnyFile)
            dialog.setAcceptMode(QFileDialog.AcceptMode.AcceptSave)
        elif self.mode == "directory":
            dialog.setFileMode(QFileDialog.FileMode.Directory)
        
        # Set filters
        if self.mode != "directory" and self.filters:
            filter_strings = [f.to_qt_filter() for f in self.filters]
            filter_strings.append("All Files (*)")
            dialog.setNameFilters(filter_strings)
            dialog.selectNameFilter(self.default_filter.to_qt_filter())
        
        # Show dialog
        if dialog.exec():
            selected = dialog.selectedFiles()
            if selected:
                if self.multiple:
                    self._add_files(selected)
                else:
                    self._select_file(selected[0])
    
    def _select_file(self, file_path: str) -> None:
        """Select a single file.
        
        Args:
            file_path: Path to file
        """
        # Validate if callback provided
        if self.validation_callback and not self.validation_callback(file_path):
            logger.warning(f"File validation failed: {file_path}")
            return
        
        self._selected_files = [file_path]
        self.dir_label.setText(file_path)
        
        # Update preview
        if self.show_preview:
            self._update_preview(file_path)
        
        # Add to recent
        self._add_to_recent(file_path)
        
        self.file_selected.emit(file_path)
    
    def _add_files(self, file_paths: List[str]) -> None:
        """Add multiple files to selection.
        
        Args:
            file_paths: List of file paths
        """
        for path in file_paths:
            if self.validation_callback and not self.validation_callback(path):
                logger.warning(f"File validation failed: {path}")
                continue
                
            if path not in self._selected_files:
                self._selected_files.append(path)
                if hasattr(self, 'selected_list'):
                    item = QListWidgetItem(Path(path).name)
                    item.setData(Qt.ItemDataRole.UserRole, path)
                    self.selected_list.addItem(item)
        
        self.files_selected.emit(self._selected_files)
    
    def _remove_selected(self) -> None:
        """Remove selected files from list."""
        if hasattr(self, 'selected_list'):
            for item in self.selected_list.selectedItems():
                path = item.data(Qt.ItemDataRole.UserRole)
                if path in self._selected_files:
                    self._selected_files.remove(path)
                self.selected_list.takeItem(self.selected_list.row(item))
    
    def _update_preview(self, file_path: str) -> None:
        """Update file preview.
        
        Args:
            file_path: Path to preview
        """
        try:
            path = Path(file_path)
            if not path.exists():
                self.preview_widget.setText("File not found")
                return
            
            # Get file info
            size = path.stat().st_size
            mime_type, _ = mimetypes.guess_type(str(path))
            
            # Show preview based on type
            if mime_type and mime_type.startswith('text/'):
                # Text file - show content
                try:
                    with open(path, 'r', encoding='utf-8') as f:
                        content = f.read(1024)  # First 1KB
                        if len(content) < path.stat().st_size:
                            content += "\n\n... (truncated)"
                        self.preview_widget.setPlainText(content)
                except Exception as e:
                    self.preview_widget.setText(f"Error reading file: {e}")
            
            elif mime_type and mime_type.startswith('image/'):
                # Image file - show thumbnail
                pixmap = QPixmap(str(path))
                if not pixmap.isNull():
                    scaled = pixmap.scaled(
                        300, 300, 
                        Qt.AspectRatioMode.KeepAspectRatio,
                        Qt.TransformationMode.SmoothTransformation
                    )
                    self.preview_widget.setHtml(
                        f'<img src="{path}" width="{scaled.width()}" height="{scaled.height()}">'
                    )
                else:
                    self.preview_widget.setText("Cannot load image")
            
            else:
                # Other files - show info
                info_text = f"""File: {path.name}
Type: {mime_type or 'Unknown'}
Size: {self._format_size(size)}
Modified: {path.stat().st_mtime}
                """
                self.preview_widget.setPlainText(info_text)
                
        except Exception as e:
            logger.error(f"Error updating preview: {e}")
            self.preview_widget.setText(f"Preview error: {e}")
    
    def _format_size(self, size: int) -> str:
        """Format file size for display.
        
        Args:
            size: Size in bytes
            
        Returns:
            Formatted size string
        """
        for unit in ['B', 'KB', 'MB', 'GB']:
            if size < 1024.0:
                return f"{size:.1f} {unit}"
            size /= 1024.0
        return f"{size:.1f} TB"
    
    def _on_filter_changed(self, index: int) -> None:
        """Handle filter change.
        
        Args:
            index: Selected filter index
        """
        if hasattr(self, 'filter_combo'):
            filter_obj = self.filter_combo.itemData(index)
            if filter_obj:
                self.default_filter = filter_obj
                self.filter_changed.emit(filter_obj)
    
    def _on_recent_selected(self, item: QListWidgetItem) -> None:
        """Handle recent file selection.
        
        Args:
            item: Selected list item
        """
        file_path = item.data(Qt.ItemDataRole.UserRole)
        if file_path and Path(file_path).exists():
            self._select_file(file_path)
    
    def _load_recent_files(self) -> None:
        """Load recent files from settings."""
        # TODO: Load from state manager or settings
        if hasattr(self, 'recent_list'):
            # Add some example recent files
            for i, path in enumerate(self._recent_files[:10]):
                if Path(path).exists():
                    item = QListWidgetItem(Path(path).name)
                    item.setData(Qt.ItemDataRole.UserRole, path)
                    item.setToolTip(path)
                    self.recent_list.addItem(item)
    
    def _add_to_recent(self, file_path: str) -> None:
        """Add file to recent list.
        
        Args:
            file_path: File to add
        """
        if file_path not in self._recent_files:
            self._recent_files.insert(0, file_path)
            self._recent_files = self._recent_files[:20]  # Keep last 20
            
            # TODO: Save to settings
            if self.event_bus:
                self.event_bus.emit(Event(
                    event_type="ui.state.changed",
                    payload={
                        'action': 'recent_file_added',
                        'file': file_path
                    }
                ))
    
    def get_selected_file(self) -> Optional[str]:
        """Get selected file path.
        
        Returns:
            Selected file path or None
        """
        return self._selected_files[0] if self._selected_files else None
    
    def get_selected_files(self) -> List[str]:
        """Get all selected file paths.
        
        Returns:
            List of selected file paths
        """
        return self._selected_files.copy()
    
    def set_initial_directory(self, directory: str) -> None:
        """Set initial directory.
        
        Args:
            directory: Directory path
        """
        if Path(directory).is_dir():
            self.initial_dir = directory
            self.dir_label.setText(directory)


def show_open_file_dialog(
    parent: Optional[QWidget] = None,
    title: str = "Open File",
    filters: Optional[List[FileFilter]] = None,
    **kwargs
) -> Optional[str]:
    """Show file open dialog and return selected file.
    
    Args:
        parent: Parent widget
        title: Dialog title
        filters: File filters
        **kwargs: Additional FileDialog arguments
        
    Returns:
        Selected file path or None
    """
    dialog = FileDialog(parent, title, mode="open", filters=filters, **kwargs)
    if dialog.exec() == QFileDialog.DialogCode.Accepted:
        return dialog.get_selected_file()
    return None


def show_save_file_dialog(
    parent: Optional[QWidget] = None,
    title: str = "Save File",
    filters: Optional[List[FileFilter]] = None,
    **kwargs
) -> Optional[str]:
    """Show file save dialog and return selected file.
    
    Args:
        parent: Parent widget
        title: Dialog title
        filters: File filters
        **kwargs: Additional FileDialog arguments
        
    Returns:
        Selected file path or None
    """
    dialog = FileDialog(parent, title, mode="save", filters=filters, **kwargs)
    if dialog.exec() == QFileDialog.DialogCode.Accepted:
        return dialog.get_selected_file()
    return None<|MERGE_RESOLUTION|>--- conflicted
+++ resolved
@@ -19,11 +19,7 @@
 from PyQt6.QtGui import QIcon, QPixmap
 
 from .base import BaseDialog, DialogResult, DialogButton
-<<<<<<< HEAD
 from ...core.events import Event, DocumentEventTypes as EventType
-=======
-from ...core.events import Event, DocumentEventTypes
->>>>>>> ba683a59
 
 logger = logging.getLogger(__name__)
 
